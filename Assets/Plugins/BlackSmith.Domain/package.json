--- conflicted
+++ resolved
@@ -1,18 +1,14 @@
-{
-  "name": "com.cactus.blacksmith-domain",
-  "displayName": "BlackSmith Domain",
-<<<<<<< HEAD
-  "version": "1.2.3",
-=======
-  "version": "1.2.2",
->>>>>>> 6dae5cd0
-  "description": "This package describes the domain logic of BlackSmith.",
-  "unity": "2023.2",
-  "dependencies": {
-    "com.cysharp.unitask": "2.5.5",
-    "org.nuget.r3": "1.2.8"
-  },
-  "author": {
-    "name": "Tatsuki Kojima"
-  }
-}
+{
+  "name": "com.cactus.blacksmith-domain",
+  "displayName": "BlackSmith Domain",
+  "version": "1.2.3",
+  "description": "This package describes the domain logic of BlackSmith.",
+  "unity": "2023.2",
+  "dependencies": {
+    "com.cysharp.unitask": "2.5.5",
+    "org.nuget.r3": "1.2.8"
+  },
+  "author": {
+    "name": "Tatsuki Kojima"
+  }
+}